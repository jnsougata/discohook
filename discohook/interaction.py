from .enums import InteractionType, InteractionCallbackType
from typing import Any, Dict, Optional, List, Union, TYPE_CHECKING
from .embed import Embed
from .user import User
from .member import Member
from .view import View
from .modal import Modal
from .channel import PartialChannel
from .https import request
from .option import Choice
from fastapi.requests import Request
from .message import Message, ResponseMessage, FollowupMessage
from .params import handle_edit_params, handle_send_params, MISSING

if TYPE_CHECKING:
    from .client import Client


class CommandData:
    """
    Represents the data of a command interaction

    This is used internally by the library and should not be used by the user.
    """
    def __init__(self, data: Dict[str, Any]):
        self.id: str = data["id"]
        self.name: str = data["name"]
        self.type: int = data["type"]
        self.guild_id: Optional[str] = data.get("guild_id")
        self.target_id: Optional[str] = data.get("target_id")
        self.resolved: Optional[Dict[str, Any]] = data.get("resolved")
        self.options: Optional[List[Dict[str, Any]]] = data.get("options")


class Interaction:
    """
    Base interaction class for all interactions

    Attributes
    ----------
    id: str
        The unique id of the interaction
    type: int
        The type of the interaction
    token: str
        The token of the interaction
    version: int
        The version of the interaction
    application_id: str
        The id of the application that the interaction was triggered for
    data: Optional[Dict[str, Any]]
        The command data payload (if the interaction is a command)
    guild_id: Optional[str]
        The guild id of the interaction
    channel_id: Optional[str]
        The channel id of the interaction
    app_permissions: Optional[int]
        The permissions of the application
    locale: Optional[str]
        The locale of the interaction
    guild_locale: Optional[str]
        The guild locale of the interaction
    
    Parameters
    ----------
    data: Dict[str, Any]
        The interaction data payload
    req: Request
        The request object from fastapi
    """
    def __init__(self, data: Dict[str, Any], req: Request):
<<<<<<< HEAD
        """
        Arguments:
            data: The interaction data
            req: The request object from fastapi
        """
=======
>>>>>>> 1d66a22f
        self._payload = data
        self.request: Request = req
        self.client: "Client" = req.app
        self.id: str = data["id"]
        self.type: int = data["type"]
        self.token: str = data["token"]
        self.version: int = data["version"]
        self.application_id: str = data["application_id"]
        self.data: Optional[Dict[str, Any]] = data.get("data")
        self.guild_id: Optional[str] = data.get("guild_id")
        self.channel_id: Optional[str] = data.get("channel_id")
        self.app_permissions: Optional[int] = data.get("app_permissions")
        self.locale: Optional[str] = data.get("locale")
        self.guild_locale: Optional[str] = data.get("guild_locale")

    @property
    def channel(self) -> PartialChannel:
        """
        The channel where the interaction was triggered

        Returns:
            PartialChannel
        """
        return PartialChannel({"id": self.channel_id}, self.client)

    @property
    def author(self) -> Optional[Union[User, Member]]:
        """
        The author of the interaction

        If the interaction was triggered in a guild, this will return a member object else it will return user object.

        Returns:
            Optional[Union[User, Member]]
        """
        member = self._payload.get("member")
        user = self._payload.get("user")
        if member:
            member.update(member.pop("user", {}))
            return Member(member)
        else:
            return User(user)

    async def send_modal(self, modal: Modal):
        """
        Sends a modal to the interaction

        Arguments:
            modal: The modal to send
        """
        self.client.active_components[modal.custom_id] = modal
        payload = {
            "data": modal.to_dict(),
            "type": InteractionCallbackType.modal.value,
        }
        await request(
            method="POST",
            path=f"/interactions/{self.id}/{self.token}/callback",
            session=self.client.session,
            json=payload,
        )

    async def send_autocomplete(self, choices: List[Choice]):
        """
        Sends autocomplete choices to the interaction
        
        Arguments:
            choices: The choices to send
        """
        payload = {
            "type": InteractionCallbackType.autocomplete_result.value,
            "data": {"choices": [choice.to_dict() for choice in choices]},
        }
        await request(
            method="POST",
            path=f"/interactions/{self.id}/{self.token}/callback",
            session=self.client.session,
            json=payload,
        )

    async def defer(self, ephemeral: bool = False):
        """
        Defers the interaction
        
        Arguments:
            ephemeral: Whether the successive responses should be ephemeral or not
        """
        payload = {
            "type": InteractionCallbackType.deferred_channel_message_with_source.value,
        }
        if ephemeral:
            payload["data"] = {"flags": 64}
        await request(
            method="POST",
            path=f"/interactions/{self.id}/{self.token}/callback",
            session=self.client.session,
            json=payload,
        )

    async def response(
        self,
        content: Optional[str] = None,
        *,
        embed: Optional[Embed] = None,
        embeds: Optional[List[Embed]] = None,
        view: Optional[View] = None,
        tts: Optional[bool] = False,
        file: Optional[Dict[str, Any]] = None,
        files: Optional[List[Dict[str, Any]]] = None,
        ephemeral: Optional[bool] = False,
        supress_embeds: Optional[bool] = False,
    ) -> None:
        """
        Sends a response to the interaction
        
        Arguments:
            content: The content of the message to send
            embed: The embed to send with the message
            embeds: The list of embeds to send with the message (max 10)
            view: The view to send with the message
            tts: Whether the message should be sent as tts or not
            file: The file to send with the message
            files: The list of files to send with the message
            ephemeral: Whether the message should be ephemeral or not
            supress_embeds: Whether the embeds should be supressed or not

        !!! note
            Multipart files are not supported yet, will be added in the future.
        """
        data = handle_send_params(
            content=content,
            embed=embed,
            embeds=embeds,
            view=view,
            tts=tts,
            file=file,
            files=files,
            ephemeral=ephemeral,
            supress_embeds=supress_embeds,
        )
        if view:
            for component in view.children:
                self.client.load_component(component)
        self.client.store_inter_token(self.id, self.token)
        payload = {
            "data": data,
            "type": InteractionCallbackType.channel_message_with_source.value,
        }
        await request(
            "POST",
            path=f"/interactions/{self.id}/{self.token}/callback",
            session=self.client.session,
            json=payload,
        )

    async def follow_up(
        self,
        content: Optional[str] = None,
        *,
        embed: Optional[Embed] = None,
        embeds: Optional[List[Embed]] = None,
        view: Optional[View] = None,
        tts: Optional[bool] = False,
        file: Optional[Dict[str, Any]] = None,
        files: Optional[List[Dict[str, Any]]] = None,
        ephemeral: Optional[bool] = False,
        supress_embeds: Optional[bool] = False,
    ) -> FollowupMessage:
        """
        Sends a follow up message to a deferred interaction
        
        Arguments:
            content: The content of the message to send
            embed: The embed to send with the message
            embeds: The list of embeds to send with the message (max 10)
            view: The view to send with the message
            tts: Whether the message should be sent as tts or not
            file: The file to send with the message
            files: The list of files to send with the message
            ephemeral: Whether the message should be ephemeral or not
            supress_embeds: Whether the message should supress embeds or not

        !!! notes
            Multipart files are not supported yet, will be added in the future.
        """
        payload = handle_send_params(
            content=content,
            embed=embed,
            embeds=embeds,
            view=view,
            tts=tts,
            file=file,
            files=files,
            ephemeral=ephemeral,
            supress_embeds=supress_embeds,
        )
        if view:
            self.client.store_inter_token(self.id, self.token)
            for component in view.children:
                self.client.load_component(component)
        data = await request(
            method="POST",
            path=f"/webhooks/{self.application_id}/{self.token}",
            session=self.client.session,
            json=payload,
        )
        return FollowupMessage(data, self)

    async def original_response(self) -> ResponseMessage:
        """
        Gets the original response mssage of the interaction

        Returns:
            ResponseMessage: The original response message
        """
        resp = await request(
            path=f"/webhooks/{self.application_id}/{self.token}/messages/@original",
            session=self.client.session,
        )
        return ResponseMessage(resp, self)


class ComponentInteraction(Interaction):
    """
    Represents a component interaction subclassed from :class:`Interaction`
    """
    def __init__(self, data: Dict[str, Any], req: Request):
        super().__init__(data, req)

    @property
    def message(self) -> Optional[Message]:
        """
        The message that the component was clicked on

        Returns:
            Optional[Message]: The message that the component was clicked on
        """
        return Message(self._payload["message"], self.client)

    @property
    def originator(self) -> User:
        """
        The user that used the component

        Returns:
            User
        """
        return User(self.message.interaction["user"])

    @property
    def from_originator(self) -> bool:
        """
        Whether the interaction was from the original author of the message

        Returns:
            bool
        """
        return self.originator == self.author

    async def follow_up(
        self,
        content: Optional[str] = None,
        *,
        embed: Optional[Embed] = None,
        embeds: Optional[List[Embed]] = None,
        view: Optional[View] = None,
        tts: Optional[bool] = False,
        file: Optional[Dict[str, Any]] = None,
        files: Optional[List[Dict[str, Any]]] = None,
        ephemeral: Optional[bool] = False,
        supress_embeds: Optional[bool] = False,
    ) -> FollowupMessage:
        """
        Sends a follow up message to a deferred interaction
        
        Arguments:
            content: The content of the message to send
            embed: The embed to send with the message
            embeds: The list of embeds to send with the message (max 10)
            view: The view to send with the message
            tts: Whether the message should be sent as tts or not
            file: The file to send with the message
            files: The list of files to send with the message
            ephemeral: Whether the message should be ephemeral or not
            supress_embeds: Whether the message should supress embeds or not
        """
        data = handle_send_params(
            content=content,
            embed=embed,
            embeds=embeds,
            view=view,
            tts=tts,
            file=file,
            files=files,
            ephemeral=ephemeral,
            supress_embeds=supress_embeds,
        )
        if view:
            self.client.store_inter_token(self.id, self.token)
            for component in view.children:
                self.client.load_component(component)
        payload = {
            "data": data,
            "type": InteractionCallbackType.channel_message_with_source.value,
        }
        resp = await request(
            "POST",
            path=f"/interactions/{self.id}/{self.token}/callback",
            session=self.client.session,
            json=payload,
        )
        return FollowupMessage(resp, self)

    async def edit_original(
        self,
        content: Optional[str] = MISSING,
        *,
        embed: Optional[Embed] = MISSING,
        embeds: Optional[List[Embed]] = MISSING,
        view: Optional[View] = MISSING,
        tts: Optional[bool] = MISSING,
        file: Optional[Dict[str, Any]] = MISSING,
        files: Optional[List[Dict[str, Any]]] = MISSING,
        supress_embeds: Optional[bool] = MISSING,
    ):
        """
        Edits the original response message of the interaction
        
        Arguments:
            content: The edited content of the message
            embed: The edited embed of the message
            embeds: The edited list of embeds of the message
            view: The edited view of the message
            tts: Whether the message should be sent as tts or not
            file: The edited file of the message
            files: The edited list of files of the message
            supress_embeds: Whether the message should supress embeds or not
        """
        data = handle_edit_params(
            content=content,
            embed=embed,
            embeds=embeds,
            view=view,
            tts=tts,
            file=file,
            files=files,
            supress_embeds=supress_embeds,
        )
        if view is not MISSING and view:
            for component in view.children:
                self.client.load_component(component)
        self.client.store_inter_token(self.id, self.token)
        payload = {
            "data": data,
            "type": InteractionCallbackType.update_message.value,
        }

        await request(
            "POST",
            path=f"/interactions/{self.id}/{self.token}/callback",
            session=self.client.session,
            json=payload,
        )

    @property
    def origin(self) -> Optional[str]:
        """
        The original token of the interaction (if it is a follow up)

        Returns
        -------
        Optional[str]
        """
        if not self.message:
            return
        parent_id = self.message.interaction["id"]
        return self.client.cached_inter_tokens.get(parent_id, "")

    async def original_message(self) -> Optional[Message]:
        """
        Gets the original message of the interaction

        Returns
        -------
        Optional[Message]
        """
        if not self.origin:
            return
        resp = await request(
            path=f"/webhooks/{self.application_id}/{self.origin}/messages/@original",
            session=self.client.session,
        )
        return Message(resp, self.client)

    async def delete_original(self):
        """
        Deletes the original message of the interaction
        """
        if not self.origin:
            return
        self.client.cached_inter_tokens.pop(self.id, None)
        await request(
            method="DELETE",
            path=f"/webhooks/{self.application_id}/{self.origin}/messages/@original",
            session=self.client.session,
        )


class CommandInteraction(Interaction):
    """
    Represents a command interaction, subclass from Interaction

    Attributes
    ----------
    command_data: Optional[CommandData]
        Raw data of the command
    """
    def __init__(self, data: Dict[str, Any], req: Request):
        super().__init__(data, req)

    @property
    def command_data(self) -> Optional[CommandData]:
        if self.type == InteractionType.app_command.value:
            return CommandData(self.data)
        return None

    async def response(
        self,
        content: Optional[str] = None,
        *,
        embed: Optional[Embed] = None,
        embeds: Optional[List[Embed]] = None,
        view: Optional[View] = None,
        tts: Optional[bool] = False,
        file: Optional[Dict[str, Any]] = None,
        files: Optional[List[Dict[str, Any]]] = None,
        ephemeral: Optional[bool] = False,
        supress_embeds: Optional[bool] = False,
    ) -> None:
        """
        Sends a response to the interaction

        Parameters
        ----------
        content: Optional[str]
            The content of the message
        embed: Optional[Embed]
            The embed of the message
        embeds: Optional[List[Embed]]
            The list of embeds of the message
        view: Optional[View]
            The view of the message
        tts: Optional[bool]
            Whether the message should be sent as tts or not
        file: Optional[Dict[str, Any]]
            The file of the message
        files: Optional[List[Dict[str, Any]]]
            The list of files of the message
        ephemeral: Optional[bool]
            Whether the message should be ephemeral or not
        supress_embeds: Optional[bool]
            Whether the message should supress embeds or not
        """
        data = handle_send_params(
            content=content,
            embed=embed,
            embeds=embeds,
            view=view,
            tts=tts,
            file=file,
            files=files,
            ephemeral=ephemeral,
            supress_embeds=supress_embeds,
        )
        if view:
            for component in view.children:
                self.client.load_component(component)
        self.client.store_inter_token(self.id, self.token)
        payload = {
            "data": data,
            "type": InteractionCallbackType.channel_message_with_source.value,
        }
        await request(
            "POST",
            path=f"/interactions/{self.id}/{self.token}/callback",
            session=self.client.session,
            json=payload,
        )<|MERGE_RESOLUTION|>--- conflicted
+++ resolved
@@ -69,14 +69,11 @@
         The request object from fastapi
     """
     def __init__(self, data: Dict[str, Any], req: Request):
-<<<<<<< HEAD
         """
         Arguments:
             data: The interaction data
             req: The request object from fastapi
         """
-=======
->>>>>>> 1d66a22f
         self._payload = data
         self.request: Request = req
         self.client: "Client" = req.app
