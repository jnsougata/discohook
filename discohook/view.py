--- conflicted
+++ resolved
@@ -3,12 +3,7 @@
 from typing import Any, Callable, Dict, List, Optional, Union
 
 from .emoji import PartialEmoji
-<<<<<<< HEAD
 from .enums import ButtonStyle, ChannelType, MessageComponentType, SelectMenuType
-=======
-from typing import Optional, List, Dict, Any, Callable, Union
-from .enums import ButtonStyle, MessageComponentType, ChannelType, SelectType
->>>>>>> c890355a
 
 
 class Component:
@@ -82,19 +77,11 @@
         custom_id: Optional[str] = None,
     ):
         super().__init__(MessageComponentType.button, custom_id)
-<<<<<<< HEAD
         self.url = url
         self.label = label
         self.style = style
         self.disabled = disabled
         self.emoji = PartialEmoji(name=emoji) if isinstance(emoji, str) else emoji
-=======
-        self.url: Optional[str] = url
-        self.label: Optional[str] = label
-        self.style = style
-        self.disabled = disabled
-        self.emoji: Optional[Union[str, PartialEmoji]] = PartialEmoji(name=emoji) if isinstance(emoji, str) else emoji
->>>>>>> c890355a
 
     def to_dict(self) -> Dict[str, Any]:
         """
@@ -114,12 +101,6 @@
         }
         if self.label:
             payload["label"] = self.label
-<<<<<<< HEAD
-        if self.style != ButtonStyle.link:
-            payload["custom_id"] = self.custom_id
-        payload["disabled"] = self.disabled
-=======
->>>>>>> c890355a
         if self.emoji:
             payload["emoji"] = self.emoji.to_dict()
         if self.style != ButtonStyle.link:
@@ -158,15 +139,9 @@
     ):
         self.label = label
         self.value = value
-<<<<<<< HEAD
         self.description = description
         self.emoji = emoji
         self.default = default
-=======
-        self.description: Optional[str] = description
-        self.emoji: Optional[PartialEmoji] = emoji
-        self.default: bool = default
->>>>>>> c890355a
 
     def to_dict(self) -> Dict[str, Any]:
         """
